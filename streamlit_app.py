"""Interfaz Streamlit para descargar datos históricos y ejecutar backtests visuales."""
from __future__ import annotations

import json
from datetime import datetime, timedelta, timezone
from pathlib import Path
from typing import Any, Dict, Iterable, List, Mapping

import numpy as np
import pandas as pd
import plotly.express as px
import plotly.graph_objects as go
import streamlit as st
import yaml

from analytics.backtest_visual import run_backtest
from analytics.backtest_storage import (
    list_backtest_runs,
    load_backtest_run,
    save_backtest_run,
)
from analytics.csv_normalization import normalize_trade_dataframe
from analytics.metrics import compute_backtest_summary_metrics, prepare_drawdown_columns
from analytics.plot_utils import (
    plot_equity_curve,
    plot_drawdown_curve,
    plot_expectancy_bar,
    plot_r_multiple_distribution,
)
from valvulin.data.binance_public import BinancePublicDataFeed


# Configuración inicial de la página
st.set_page_config(page_title="Valvulin Trading Bot", layout="wide")

# Inicializar el estado para los registros de log y descargas recientes
if "logs" not in st.session_state:
    st.session_state["logs"] = []

if "pending_feeds" not in st.session_state:
    st.session_state["pending_feeds"] = {}

# Navegación lateral
tab = st.sidebar.radio(
    "📊 Sección", ["📥 Datos", "🔁 Backtesting", "📊 Analytics", "⚙️ Configuración"]
)

if tab == "📥 Datos":
    st.title("📈 Valvulin - Bot de Trading y Backtesting")
    st.sidebar.header("⚙️ Configuración de datos")
    user_symbol = st.sidebar.text_input("Símbolo principal", value="BTCUSDT").upper().strip()
    predefined_symbols: List[str] = [
        "BTCUSDT",
        "ETHUSDT",
        "BNBUSDT",
        "SOLUSDT",
        "XRPUSDT",
        "ADAUSDT",
        "DOGEUSDT",
    ]

    if user_symbol:
        predefined_symbols = sorted(set(predefined_symbols + [user_symbol]), key=lambda item: item)

    selected_symbols = st.sidebar.multiselect(
        "Selecciona los símbolos a descargar",
        options=predefined_symbols,
        default=[user_symbol] if user_symbol else [predefined_symbols[0]],
    )

    interval = st.sidebar.selectbox("Intervalo", ["1m", "5m", "15m", "1h", "4h", "1d"], index=3)
    start_date = st.sidebar.date_input("Fecha de inicio", datetime(2024, 1, 1))
    compress = st.sidebar.checkbox("Guardar comprimido (.csv.gz)", value=False)

    st.sidebar.divider()
    advanced_mode = st.sidebar.toggle("Modo Avanzado", value=False)

    if advanced_mode:
        limit_value = st.sidebar.number_input(
            "Número máximo de velas por request",
            min_value=100,
            max_value=1000,
            value=1000,
            step=50,
        )
        rate_sleep = st.sidebar.number_input(
            "Intervalo entre requests (segundos)",
            min_value=0.0,
            max_value=5.0,
            value=0.35,
            step=0.05,
            format="%.2f",
        )
        continue_download = st.sidebar.checkbox("Continuar descarga desde último punto disponible", value=True)
    else:
        limit_value = 1000
        rate_sleep = 0.35
        continue_download = True

    feed = BinancePublicDataFeed(
        rate_sleep=rate_sleep,
        compress=compress,
        cache=continue_download,
        max_limit=int(limit_value),
    )

    st.write("### Descargar o actualizar datos históricos")
    st.info("Puedes usar esta herramienta para descargar datos públicos de Binance sin necesidad de API Key.")

    config_path = Path("config.yaml")
    config_data: Dict[str, Iterable] | None = None
    if config_path.exists():
        try:
            config_data = yaml.safe_load(config_path.read_text(encoding="utf-8")) or {}
        except yaml.YAMLError as exc:
            st.warning(f"⚠️ No se pudo leer config.yaml: {exc}")

    if config_data and isinstance(config_data, dict) and config_data.get("data_feeds"):
        feed_rows = []
        for feed_cfg in config_data.get("data_feeds", []):
            if not isinstance(feed_cfg, dict):
                continue
            params = feed_cfg.get("params") or {}
            feed_rows.append(
                {
                    "Nombre": feed_cfg.get("name", ""),
                    "Tipo": feed_cfg.get("type", ""),
                    "Archivo": params.get("file_path", ""),
                }
            )
        if feed_rows:
            st.write("#### Feeds configurados en config.yaml")
            st.table(pd.DataFrame(feed_rows))

    status_container = st.container()
    now_utc = datetime.now(timezone.utc)

    with status_container:
        if not selected_symbols:
            st.warning("Selecciona al menos un símbolo para continuar.")
        else:
            for symbol in selected_symbols:
                plain_file = Path(f"data/history/{symbol}_{interval}.csv")
                gz_file = Path(f"data/history/{symbol}_{interval}.csv.gz")
                target_file = gz_file if gz_file.exists() else plain_file

                if target_file.exists():
                    file_mtime = datetime.fromtimestamp(target_file.stat().st_mtime, tz=timezone.utc)
                    file_age = now_utc - file_mtime
                    last_update = file_mtime.strftime("%Y-%m-%d %H:%M:%S UTC")
                    size_mb = round(target_file.stat().st_size / 1024 / 1024, 2)
                    if file_age <= timedelta(hours=12):
                        st.success(
                            f"{symbol} ({interval}) - ✅ Los datos están actualizados al último día disponible.\n"
                            f"📁 Última actualización: {last_update} | 🧾 Tamaño: {size_mb} MB"
                        )
                    else:
                        st.info(
                            f"{symbol} ({interval}) - Datos disponibles pero desactualizados.\n"
                            f"📁 Última actualización: {last_update} | 🧾 Tamaño: {size_mb} MB"
                        )
                else:
                    st.warning(f"{symbol} ({interval}) - ⚠️ Aún no se ha descargado ningún archivo de datos.")

    if "download_logs" not in st.session_state:
        st.session_state["download_logs"] = []

    log_container = st.empty()

    def _next_widget_key(base: str) -> str:
        """Genera claves únicas y estables para widgets repetidos."""

        counter_key = f"__{base}_counter"
        counter = int(st.session_state.get(counter_key, 0))
        st.session_state[counter_key] = counter + 1
        return f"{base}_{counter}"

    def _render_download_logs() -> None:
        placeholder = log_container.empty()
        placeholder.text_area(
            "Registro de descargas",
            value="\n".join(st.session_state.get("download_logs", [])),
            height=220,
            disabled=True,
            key=_next_widget_key("download_log_area"),
        )

    _render_download_logs()

    progress_container = st.container()

    start_ts = int(
        datetime.combine(start_date, datetime.min.time(), tzinfo=timezone.utc).timestamp() * 1000
    )

    successful_downloads: Dict[str, Path] = {}
    errors: List[str] = []

    if st.button("⬇️ Descargar / Actualizar datos históricos"):
        if not selected_symbols:
            st.warning("Debes seleccionar al menos un símbolo para descargar.")
        else:
            st.info("Iniciando proceso de descarga desde Binance...")
            st.session_state["download_logs"] = []
            _render_download_logs()

            with progress_container:
                status_box = st.status("Preparando descarga...", state="running")
                progress_bar = st.progress(0, text="Preparando descarga...")

                def safe_progress_update(pct: int, msg: str = "") -> None:
                    """Actualiza la barra de progreso sin interrumpir la app si el widget ya no existe."""

                    text = f"Descargando... {pct}% {msg}".strip()
                    try:
                        progress_bar.progress(pct, text=text)
                    except Exception:
                        pass
                    try:
                        state = "running" if pct < 100 else "complete"
                        status_box.update(label=text, state=state)
                    except Exception:
                        pass

                for symbol in selected_symbols:
                    symbol_upper = symbol.upper()
                    extension = ".csv.gz" if compress else ".csv"
                    output_path = Path(f"data/history/{symbol_upper}_{interval}{extension}")

                    def append_log(message: str) -> None:
                        st.session_state["download_logs"].append(message)
                        st.session_state["download_logs"] = st.session_state["download_logs"][-200:]
                        _render_download_logs()

                    def _chunk_callback(chunk, total_rows, sym=symbol_upper):
                        timestamp = datetime.fromtimestamp(
                            chunk.last_open_time_ms / 1000, tz=timezone.utc
                        )
                        message = (
                            f"{sym} - Bloque de {chunk.count} velas descargado. "
                            f"Última vela: {timestamp.strftime('%Y-%m-%d %H:%M:%S UTC')} (Total acumulado: {total_rows})"
                        )
                        append_log(message)

                    try:
                        status_box.update(
                            label=f"Descarga de {symbol_upper} ({interval}) en preparación...",
                            state="running",
                        )
                    except Exception:
                        pass
                    safe_progress_update(0, f"{symbol_upper} {interval}")
                    append_log(f"{symbol_upper} - Iniciando descarga para el intervalo {interval}.")

                    progress_callback = (
                        lambda pct, message=None, sym=symbol_upper: safe_progress_update(
                            pct,
                            " ".join(
                                part
                                for part in [f"{sym} {interval}", (message or "").strip()]
                                if part
                            ),
                        )
                    )

                    try:
                        result_path = feed.download_to_csv(
                            symbol_upper,
                            interval,
                            start_time=start_ts,
                            out_path=output_path,
                            compress=compress,
                            progress_callback=progress_callback,
                            chunk_callback=_chunk_callback,
                        )
                        successful_downloads[symbol_upper] = result_path
                        safe_progress_update(100, f"{symbol_upper} {interval} ✅")
                        append_log(f"{symbol_upper} - Descarga completada correctamente.")
                        st.success(f"✅ Datos de {symbol_upper} guardados en {result_path}")
                    except Exception as exc:  # pragma: no cover - depende de red externa
                        error_message = f"❌ Error al descargar {symbol_upper}: {exc}"
                        errors.append(error_message)
                        st.error(error_message)
                        safe_progress_update(100, f"{symbol_upper} {interval} ❌")
                        try:
                            status_box.update(
                                label=f"Descarga de {symbol_upper} ({interval}) fallida.",
                                state="error",
                            )
                        except Exception:
                            pass
                        append_log(f"{symbol_upper} - Error durante la descarga: {exc}")

            if errors:
                st.warning("Se encontraron problemas con algunos símbolos. Revisa los mensajes anteriores.")

    if successful_downloads:
        st.session_state["pending_feeds"] = {
            symbol: path for symbol, path in successful_downloads.items()
        }

    if st.session_state.get("pending_feeds"):
        new_feeds = st.session_state["pending_feeds"]
        st.write("---")
        st.write("### Integrar descargas en config.yaml")
        st.write(
            "Puedes agregar automáticamente los nuevos archivos descargados al archivo `config.yaml` para usarlos en tus backtests."
        )

        if st.button("Actualizar config.yaml con los nuevos feeds CSV"):
            updated = False
            config_to_update: Dict[str, Iterable] = {}
            if config_path.exists():
                try:
                    config_to_update = yaml.safe_load(config_path.read_text(encoding="utf-8")) or {}
                except yaml.YAMLError as exc:
                    st.error(f"No se pudo procesar config.yaml: {exc}")
                    config_to_update = {}
            feeds_list = list(config_to_update.get("data_feeds", []))
            existing_names = {feed.get("name") for feed in feeds_list if isinstance(feed, dict)}

            for sym, path in new_feeds.items():
                feed_name = f"{sym}-{interval}"
                if feed_name in existing_names:
                    continue
                feeds_list.append(
                    {
                        "name": feed_name,
                        "type": "csv",
                        "params": {"file_path": path.as_posix()},
                    }
                )
                existing_names.add(feed_name)
                updated = True

            if updated:
                config_to_update["data_feeds"] = feeds_list
                with config_path.open("w", encoding="utf-8") as config_file:
                    yaml.safe_dump(config_to_update, config_file, sort_keys=False, allow_unicode=True)
                st.success("config.yaml actualizado correctamente.")
            else:
                st.info("No se realizaron cambios porque los feeds ya estaban registrados.")

            st.session_state["pending_feeds"] = {}

    if errors:
        for error in errors:
            st.error(error)

elif tab == "🔁 Backtesting":
    st.title("🔁 Valvulin - Backtesting")

    symbol = st.selectbox("Símbolo", ["BTCUSDT", "ETHUSDT"])
    interval = st.selectbox("Intervalo", ["1h", "4h", "1d"])

    capital_inicial = st.number_input(
        "💰 Capital inicial (USDT)", min_value=10.0, value=1000.0, step=10.0
    )
    riesgo_por_trade = st.number_input(
        "🎯 Riesgo por operación (%)", min_value=0.1, value=1.0, step=0.1
    )
    sl_ratio = st.number_input(
        "🛑 Stop Loss (R)", min_value=0.1, value=1.0, step=0.1
    )
    tp_ratio = st.number_input(
        "🎯 Take Profit (R)", min_value=0.1, value=2.0, step=0.1
    )

    estrategias_seleccionadas = st.multiselect(
        "🧩 Estrategias a combinar",
        ["SMA Crossover", "RSI", "Bollinger Bands"],
        default=["SMA Crossover"],
    )
    logica_combinacion = st.selectbox("Lógica de combinación", ["AND", "OR"])

    strategy_params: Dict[str, Dict[str, float]] = {}
    for estrategia in estrategias_seleccionadas:
        with st.expander(f"⚙️ Parámetros {estrategia}"):
            if estrategia == "SMA Crossover":
                fast = st.number_input(
                    "SMA rápida",
                    min_value=5,
                    max_value=200,
                    value=20,
                    step=1,
                    key=f"sma_fast_{estrategia}",
                )
                slow = st.number_input(
                    "SMA lenta",
                    min_value=10,
                    max_value=300,
                    value=50,
                    step=1,
                    key=f"sma_slow_{estrategia}",
                )
                strategy_params[estrategia] = {"fast": float(fast), "slow": float(slow)}
            elif estrategia == "RSI":
                period = st.number_input(
                    "Periodo RSI",
                    min_value=5,
                    max_value=50,
                    value=14,
                    step=1,
                    key=f"rsi_period_{estrategia}",
                )
                strategy_params[estrategia] = {"period": float(period)}
            elif estrategia == "Bollinger Bands":
                period = st.number_input(
                    "Periodo",
                    min_value=5,
                    max_value=60,
                    value=20,
                    step=1,
                    key=f"bb_period_{estrategia}",
                )
                std_mult = st.number_input(
                    "Desviaciones estándar",
                    min_value=1.0,
                    max_value=3.5,
                    value=2.0,
                    step=0.1,
                    key=f"bb_std_{estrategia}",
                )
                strategy_params[estrategia] = {
                    "period": float(period),
                    "std_mult": float(std_mult),
                }

    file_path = Path(f"data/history/{symbol}_{interval}.csv")
    df = None
    if not file_path.exists():
        st.warning(
            "No hay datos descargados para este símbolo e intervalo. Descárgalos primero en la pestaña 📥 Datos."
        )
    else:
        df = pd.read_csv(file_path)
        numeric_columns = [col for col in ["open", "high", "low", "close", "volume"] if col in df.columns]
        for col in numeric_columns:
            df[col] = pd.to_numeric(df[col], errors="coerce")
        df.dropna(subset=["close"], inplace=True)

    if "backtest_result" not in st.session_state:
        st.session_state["backtest_result"] = None

    if st.button("▶️ Ejecutar Backtest"):
        if df is None or df.empty:
            st.warning("Debes contar con datos históricos válidos para ejecutar el backtest.")
        elif not estrategias_seleccionadas:
            st.warning("Selecciona al menos una estrategia para continuar.")
        else:
            try:
                with st.spinner("Ejecutando backtest..."):
                    result = run_backtest(
                        df,
                        estrategias_seleccionadas,
                        strategy_params,
                        capital_inicial=capital_inicial,
                        riesgo_por_trade=riesgo_por_trade,
                        sl_ratio=sl_ratio,
                        tp_ratio=tp_ratio,
                        logica=logica_combinacion,
                        symbol=symbol,
                    )
                saved_run = save_backtest_run(
                    result,
                    symbol=symbol,
                    interval=interval,
                    strategies=estrategias_seleccionadas,
                    params=strategy_params,
                    capital_inicial=capital_inicial,
                    riesgo_por_trade=riesgo_por_trade,
                    sl_ratio=sl_ratio,
                    tp_ratio=tp_ratio,
                    logica=logica_combinacion,
                )
                st.session_state["backtest_result"] = {
                    "result": result,
                    "symbol": symbol,
                    "interval": interval,
                    "strategies": estrategias_seleccionadas,
                    "capital_inicial": capital_inicial,
                    "riesgo": riesgo_por_trade,
                    "sl_ratio": sl_ratio,
                    "tp_ratio": tp_ratio,
                    "logica": logica_combinacion,
                    "run_id": saved_run.run_id,
                    "metadata": saved_run.metadata,
                }
                st.success(
                    "✅ Backtest completado y guardado en la sección 📊 Analytics."
                )
            except ValueError as exc:
                st.error(f"❌ {exc}")

    stored = st.session_state.get("backtest_result")
    if stored:
        result = stored["result"]
        trades_df = result.trades.copy()
        equity_curve = result.equity_curve

        st.subheader("📈 Métricas avanzadas")
        metrics_df = pd.DataFrame([result.metrics]).T.rename(columns={0: "Valor"})
        st.dataframe(metrics_df, use_container_width=True)

        chart_df = result.data.copy()
        fig = go.Figure(
            data=[
                go.Candlestick(
                    x=chart_df["open_time"],
                    open=chart_df["open"],
                    high=chart_df["high"],
                    low=chart_df["low"],
                    close=chart_df["close"],
                    name="Velas",
                )
            ]
        )

        overlay_cols = [
            col
            for col in chart_df.columns
            if col.startswith("sma_fast_")
            or col.startswith("sma_slow_")
            or col.startswith("bb_ma_")
            or col.startswith("bb_upper_")
            or col.startswith("bb_lower_")
        ]
        for col in overlay_cols:
            fig.add_trace(
                go.Scatter(
                    x=chart_df["open_time"],
                    y=chart_df[col],
                    name=col.replace("_", " "),
                    line=dict(width=1),
                    opacity=0.6,
                )
            )

        if not trades_df.empty:
            trades_df["resultado"] = np.where(trades_df["pnl"] > 0, "Ganadora", "Perdedora")

            fig.add_trace(
                go.Scatter(
                    x=trades_df.loc[trades_df["resultado"] == "Ganadora", "entrada"],
                    y=trades_df.loc[trades_df["resultado"] == "Ganadora", "precio_entrada"],
                    mode="markers",
                    marker=dict(symbol="triangle-up", size=12, color="#2ecc71"),
                    name="Entrada ganadora",
                    hovertemplate=
                    "Entrada: %{x}<br>Precio: %{y}<br>PNL %: %{customdata:.2%}<extra></extra>",
                    customdata=trades_df.loc[trades_df["resultado"] == "Ganadora", "pnl"],
                )
            )
            fig.add_trace(
                go.Scatter(
                    x=trades_df.loc[trades_df["resultado"] == "Perdedora", "entrada"],
                    y=trades_df.loc[trades_df["resultado"] == "Perdedora", "precio_entrada"],
                    mode="markers",
                    marker=dict(symbol="triangle-up", size=12, color="#e74c3c"),
                    name="Entrada perdedora",
                    hovertemplate=
                    "Entrada: %{x}<br>Precio: %{y}<br>PNL %: %{customdata:.2%}<extra></extra>",
                    customdata=trades_df.loc[trades_df["resultado"] == "Perdedora", "pnl"],
                )
            )
            fig.add_trace(
                go.Scatter(
                    x=trades_df["salida"],
                    y=trades_df["precio_salida"],
                    mode="markers",
                    marker=dict(symbol="triangle-down", size=12, color="#3498db"),
                    name="Salida",
                    hovertemplate=
                    "Salida: %{x}<br>Precio: %{y}<br>PNL %: %{customdata:.2%}<extra></extra>",
                    customdata=trades_df["pnl"],
                )
            )

        fig.update_layout(title="📉 Señales sobre el precio", legend=dict(orientation="h", yanchor="bottom", y=1.02))
        st.plotly_chart(fig, use_container_width=True)

        st.subheader("📈 Curva de Patrimonio")
        st.line_chart(equity_curve, height=300)

        st.subheader("📉 Curva de Drawdown")
        drawdown_chart = result.drawdown * 100 if hasattr(result, "drawdown") else None
        if drawdown_chart is not None:
            st.line_chart(drawdown_chart.rename("Drawdown %"), height=200)

        if not trades_df.empty:
            st.subheader("📊 Distribución de Retornos")
            hist_df = trades_df.copy()
            hist_df["resultado"] = np.where(hist_df["pnl"] > 0, "Ganadora", "Perdedora")
            fig_hist = px.histogram(
                hist_df,
                x="pnl",
                nbins=20,
                color="resultado",
                color_discrete_map={"Ganadora": "#2ecc71", "Perdedora": "#e74c3c"},
                labels={"pnl": "Retorno por operación"},
            )
            fig_hist.update_layout(bargap=0.15)
            st.plotly_chart(fig_hist, use_container_width=True)

        st.subheader("🧾 Operaciones")
        trades_display = trades_df.copy()
        if not trades_display.empty:
            trades_display["pnl_%"] = (trades_display["pnl"] * 100).round(4)
            trades_display["entrada"] = trades_display["entrada"].dt.strftime("%Y-%m-%d %H:%M")
            trades_display["salida"] = trades_display["salida"].dt.strftime("%Y-%m-%d %H:%M")
            st.dataframe(trades_display, use_container_width=True)
        else:
            st.info("No se generaron operaciones con la configuración actual.")

        export_col1, export_col2 = st.columns([0.2, 0.8])
        with export_col1:
            if st.button("💾 Exportar resultados", key="export_backtest"):
                if trades_df.empty:
                    st.warning("No hay operaciones para exportar en CSV.")
                else:
                    output_dir = Path("data/backtests")
                    output_dir.mkdir(parents=True, exist_ok=True)
                    strategy_label = "+".join(stored["strategies"]).replace(" ", "")
                    base_name = f"{stored['symbol']}_{strategy_label}_{stored['interval']}"

                    trades_path = output_dir / f"{base_name}_trades.csv"
                    trades_df.to_csv(trades_path, index=False)

                    equity_curve = result.equity_curve
                    drawdown_curve = result.drawdown.reindex(
                        equity_curve.index, fill_value=0.0
                    )
                    equity_export = equity_curve.reset_index()
                    equity_export.columns = ["timestamp", "equity"]
                    equity_export["drawdown"] = drawdown_curve.reset_index(drop=True)
                    equity_path = output_dir / f"{base_name}_equity_curve.csv"
                    equity_export.to_csv(equity_path, index=False)

                    metrics_payload: Dict[str, float | int | None] = {}
                    for key, value in result.metrics.items():
                        converted = value
                        if isinstance(converted, (np.floating, np.integer)):
                            converted = float(converted)
                        if isinstance(converted, (float, int)):
                            if isinstance(converted, float) and not np.isfinite(converted):
                                metrics_payload[key] = None
                            else:
                                metrics_payload[key] = converted
                        else:
                            metrics_payload[key] = converted

                    metrics_path = output_dir / f"{base_name}_metrics.json"
                    metrics_path.write_text(
                        json.dumps(metrics_payload, indent=2, ensure_ascii=False),
                        encoding="utf-8",
                    )

                    st.success(
                        "Resultados exportados correctamente (operaciones, equity y métricas)."
                    )

elif tab == "📊 Analytics":
    st.title("📊 Valvulin Backtest Analytics")

    st.sidebar.header("📁 Resultados del Backtest")
    saved_runs = list_backtest_runs()
    saved_lookup = {run.label(): run for run in saved_runs}
    manual_option = "📤 Cargar archivos manualmente"
    select_options = [manual_option, *saved_lookup.keys()]
    default_index = 0 if not saved_runs else 1
    selected_option = st.sidebar.selectbox(
        "Selecciona un backtest guardado",
        select_options,
        index=min(default_index, len(select_options) - 1),
    )

    trades_df: pd.DataFrame | None = None
    summary_df: pd.DataFrame | Mapping[str, float] | None = None
    metadata_selected: Dict[str, Any] | None = None
    translation_applied = False

    if selected_option != manual_option:
        selected_run = saved_lookup[selected_option]
        trades_raw, summary_raw = load_backtest_run(selected_run)
        trades_df = trades_raw
        if summary_raw is not None:
            if set(summary_raw.columns) >= {"metric", "value"}:
                summary_df = dict(zip(summary_raw["metric"], summary_raw["value"]))
            else:
                summary_df = summary_raw
        metadata_selected = selected_run.metadata
    else:
        trades_file = st.sidebar.file_uploader(
            "Carga el CSV de trades", type=["csv"], key="analytics_trades_uploader"
        )
        trades_path_input = st.sidebar.text_input(
            "Ruta alternativa del CSV de trades",
            value="",
            key="analytics_trades_path",
        )

        summary_file = st.sidebar.file_uploader(
            "Carga el CSV de métricas (opcional)",
            type=["csv"],
            key="analytics_summary_uploader",
        )
        summary_path_input = st.sidebar.text_input(
            "Ruta alternativa del CSV de métricas (opcional)",
            value="",
            key="analytics_summary_path",
        )

        if trades_file is not None:
            try:
                trades_df = pd.read_csv(trades_file)
            except Exception as exc:  # pragma: no cover - defensive UI feedback
                st.sidebar.error(f"No se pudo leer el CSV de trades: {exc}")
        elif trades_path_input:
            trades_path = Path(trades_path_input).expanduser()
            if trades_path.exists():
                try:
                    trades_df = pd.read_csv(trades_path)
                except Exception as exc:  # pragma: no cover - defensive UI feedback
                    st.sidebar.error(f"No se pudo leer el CSV de trades: {exc}")
            else:
                st.sidebar.warning("La ruta de trades especificada no existe.")

        if summary_file is not None:
            try:
                summary_df = pd.read_csv(summary_file)
            except Exception as exc:  # pragma: no cover - defensive UI feedback
                st.sidebar.error(f"No se pudo leer el CSV de métricas: {exc}")
        elif summary_path_input:
            summary_path = Path(summary_path_input).expanduser()
            if summary_path.exists():
                try:
                    summary_df = pd.read_csv(summary_path)
                except Exception as exc:  # pragma: no cover - defensive UI feedback
                    st.sidebar.error(f"No se pudo leer el CSV de métricas: {exc}")
            else:
                st.sidebar.warning("La ruta de métricas especificada no existe.")

    if trades_df is None:
        if saved_runs:
            st.info("Selecciona un backtest guardado o carga archivos manualmente para comenzar.")
        else:
            st.info("Carga un CSV de operaciones para visualizar los resultados del backtest.")
    else:
        trades_copy = trades_df.copy()
        trades_copy, translation_applied = normalize_trade_dataframe(trades_copy)

        required_columns = {
            "timestamp",
            "symbol",
            "side",
            "entry_price",
            "exit_price",
            "r_multiple",
            "capital_final",
        }
        missing_columns = required_columns.difference(trades_copy.columns)
        if missing_columns:
            st.error(
                "El CSV de trades debe contener las columnas requeridas: "
                + ", ".join(sorted(missing_columns))
            )
        else:
            if translation_applied:
                st.sidebar.info(
                    "✅ CSV detectado correctamente. Columnas normalizadas para análisis."
                )

            trades_copy["timestamp"] = pd.to_datetime(
                trades_copy["timestamp"], errors="coerce"
            )
            for numeric_column in [
                "entry_price",
                "exit_price",
                "r_multiple",
                "capital_final",
            ]:
                trades_copy[numeric_column] = pd.to_numeric(
                    trades_copy[numeric_column], errors="coerce"
<<<<<<< HEAD
                )
            trades_copy.sort_values(by="timestamp", inplace=True)
            trades_copy.dropna(subset=["capital_final", "r_multiple"], inplace=True)

            if metadata_selected:
                capital_inicial_meta = metadata_selected.get("capital_inicial")
                capital_final_meta = metadata_selected.get("capital_final")
                capital_inicial_value = (
                    float(capital_inicial_meta)
                    if capital_inicial_meta is not None
                    else 0.0
                )
                capital_final_value = (
                    float(capital_final_meta)
                    if capital_final_meta is not None
                    else 0.0
                )
=======
                )
            trades_copy.sort_values(by="timestamp", inplace=True)
            trades_copy.dropna(subset=["capital_final", "r_multiple"], inplace=True)

            if metadata_selected:
                capital_inicial_meta = metadata_selected.get("capital_inicial")
                capital_final_meta = metadata_selected.get("capital_final")
                capital_inicial_value = (
                    float(capital_inicial_meta)
                    if capital_inicial_meta is not None
                    else 0.0
                )
                capital_final_value = (
                    float(capital_final_meta)
                    if capital_final_meta is not None
                    else 0.0
                )
>>>>>>> 97c3b6db
                strategy_label = metadata_selected.get("strategy_label", "-")
                symbol_label = metadata_selected.get("symbol", "-")
                executed_at = metadata_selected.get("executed_at")
                executed_display = executed_at
                if isinstance(executed_at, str):
                    try:
                        executed_display = datetime.fromisoformat(executed_at).strftime(
                            "%Y-%m-%d %H:%M"
                        )
                    except ValueError:
                        executed_display = executed_at
                info_box = f"""
                <div style="background-color:#f5f7ff;border-radius:10px;padding:16px;margin-bottom:1rem;">
                    <strong>Estrategia:</strong> {strategy_label}<br/>
                    <strong>Símbolo:</strong> {symbol_label}<br/>
                    <strong>Capital inicial:</strong> ${capital_inicial_value:,.2f} &nbsp;→&nbsp;
                    <strong>Capital final:</strong> ${capital_final_value:,.2f}<br/>
                    <small>Ejecutado: {executed_display}</small>
                </div>
                """
                st.markdown(info_box, unsafe_allow_html=True)

                st.sidebar.markdown("### 📐 Parámetros de la estrategia")
                parameters = metadata_selected.get("parameters") or {}
                if parameters:
                    for name, value in parameters.items():
                        if isinstance(value, dict):
                            st.sidebar.markdown(f"**{name}**")
                            for sub_key, sub_value in value.items():
                                st.sidebar.markdown(f"- {sub_key}: {sub_value}")
                        else:
                            st.sidebar.markdown(f"- **{name}**: {value}")
                else:
                    st.sidebar.info("No hay parámetros personalizados registrados para este backtest.")

            st.sidebar.subheader("🔍 Filtros")
            strategy_col = "strategy" if "strategy" in trades_copy.columns else None
            if strategy_col:
                strategy_options = ["Todas"] + sorted(
                    trades_copy[strategy_col].dropna().astype(str).unique().tolist()
                )
            else:
                strategy_options = ["Todas"]
            selected_strategy = st.sidebar.selectbox(
                "Selecciona estrategia", strategy_options
            )

            symbol_options = ["Todos"] + sorted(
                trades_copy["symbol"].dropna().astype(str).unique().tolist()
            )
            selected_symbol = st.sidebar.selectbox("Selecciona símbolo", symbol_options)

            date_range_value = None
            if trades_copy["timestamp"].notna().any():
                valid_timestamps = trades_copy["timestamp"].dropna()
                min_date = valid_timestamps.min().date()
                max_date = valid_timestamps.max().date()
                date_range_value = st.sidebar.date_input(
                    "Rango de fechas",
                    value=(min_date, max_date),
                )

            filtered_df = trades_copy
            if strategy_col and selected_strategy != "Todas":
                filtered_df = filtered_df[
                    filtered_df[strategy_col].astype(str) == selected_strategy
                ]
            if selected_symbol != "Todos":
                filtered_df = filtered_df[filtered_df["symbol"] == selected_symbol]

            if date_range_value:
                if isinstance(date_range_value, tuple):
                    start_date, end_date = date_range_value
                elif isinstance(date_range_value, list) and len(date_range_value) == 2:
                    start_date, end_date = date_range_value
                else:
                    start_date = end_date = date_range_value

                if start_date and end_date:
                    if start_date > end_date:
                        start_date, end_date = end_date, start_date
                    start_ts = pd.Timestamp(start_date)
                    end_ts = pd.Timestamp(end_date) + pd.Timedelta(days=1) - pd.Timedelta(
                        microseconds=1
                    )

                    timestamp_series = filtered_df["timestamp"]
                    if pd.api.types.is_datetime64_any_dtype(timestamp_series):
                        tz = None
                        if pd.api.types.is_datetime64tz_dtype(timestamp_series):
                            tz = timestamp_series.dt.tz

                        if tz is not None:
                            if start_ts.tzinfo is None:
                                start_ts = start_ts.tz_localize(tz)
                            else:
                                start_ts = start_ts.tz_convert(tz)

                            if end_ts.tzinfo is None:
                                end_ts = end_ts.tz_localize(tz)
                            else:
                                end_ts = end_ts.tz_convert(tz)

                        filtered_df = filtered_df[timestamp_series.between(start_ts, end_ts)]
                    else:
                        timestamp_values = pd.to_datetime(timestamp_series, errors="coerce")
                        filtered_df = filtered_df[
                            timestamp_values.between(start_ts, end_ts)
                        ]

            if filtered_df.empty:
                st.warning("No hay operaciones para los filtros seleccionados.")
            else:
                enriched_df = prepare_drawdown_columns(filtered_df)
                summary_payload = summary_df
                if isinstance(summary_payload, pd.DataFrame) and set(summary_payload.columns) >= {
                    "metric",
                    "value",
                }:
                    summary_payload = dict(
                        zip(summary_payload["metric"], summary_payload["value"])
                    )
                summary_metrics = compute_backtest_summary_metrics(
                    filtered_df,
                    summary_payload,
                )

                st.subheader("🧾 Summary Metrics")
                metric_labels = [
                    "Winrate %",
                    "Net Profit %",
                    "Expectancy (R)",
                    "Average Win (R)",
                    "Average Loss (R)",
                    "RR Effective",
                    "Breakeven Winrate %",
                    "Max Drawdown %",
                    "Profit Factor",
                ]
                metric_columns = st.columns(3)
                for idx, label in enumerate(metric_labels):
                    column = metric_columns[idx % 3]
                    value = summary_metrics.get(label, 0.0)
                    if label.endswith("%"):
                        column.metric(label, f"{value:.2f}%")
                    else:
                        column.metric(label, f"{value:.2f}")

                st.subheader("📈 Equity Curve")
                equity_fig = plot_equity_curve(
                    enriched_df, drawdown=enriched_df["drawdown"]
                )
                st.plotly_chart(equity_fig, use_container_width=True)

                st.subheader("📉 Drawdown Curve")
                drawdown_fig = plot_drawdown_curve(enriched_df)
                st.plotly_chart(drawdown_fig, use_container_width=True)

                st.subheader("📊 R-Multiple Distribution")
                r_multiple_fig = plot_r_multiple_distribution(filtered_df)
                st.plotly_chart(r_multiple_fig, use_container_width=True)

                st.subheader("📈 Expectancy")
                expectancy_fig = plot_expectancy_bar(
                    summary_metrics.get("Expectancy (R)", 0.0)
                )
                st.plotly_chart(expectancy_fig, use_container_width=False)

                with st.expander("Ver operaciones filtradas"):
                    preview_df = filtered_df.copy()
                    preview_df["timestamp"] = preview_df["timestamp"].dt.strftime(
                        "%Y-%m-%d %H:%M:%S"
                    )
                    st.dataframe(preview_df, use_container_width=True)

                compare_labels = st.sidebar.multiselect(
                    "Comparar hasta dos backtests",
                    list(saved_lookup.keys()),
                    help="Selecciona dos backtests guardados para comparar sus métricas.",
                )
                if len(compare_labels) > 2:
                    st.sidebar.warning("Selecciona máximo dos backtests para el comparador.")
                    compare_labels = compare_labels[:2]

                if len(compare_labels) == 2:
                    st.subheader("⚖️ Comparador de estrategias")

                    comparison_rows = []
                    for label in compare_labels:
                        run_summary = saved_lookup.get(label)
                        if not run_summary:
                            continue
                        trades_run, metrics_run = load_backtest_run(run_summary)
                        trades_norm, _ = normalize_trade_dataframe(trades_run.copy())
                        trades_norm["timestamp"] = pd.to_datetime(
                            trades_norm.get("timestamp"), errors="coerce"
                        )
                        trades_norm = trades_norm.dropna(
                            subset=["timestamp", "capital_final", "r_multiple"]
                        )
                        metrics_mapping: Mapping[str, float] | None = None
                        if metrics_run is not None:
                            if set(metrics_run.columns) >= {"metric", "value"}:
                                metrics_mapping = dict(
                                    zip(metrics_run["metric"], metrics_run["value"])
                                )
                            else:
                                metrics_mapping = metrics_run.iloc[0].to_dict()

                        metrics_values = compute_backtest_summary_metrics(
                            trades_norm,
                            metrics_mapping,
                        )
                        metadata = run_summary.metadata
                        comparison_rows.append(
                            {
                                "Backtest": label,
                                "Estrategia": metadata.get("strategy_label", "-"),
                                "Símbolo": metadata.get("symbol", "-"),
                                "Capital Inicial": metadata.get("capital_inicial", 0.0),
                                "Capital Final": metadata.get("capital_final", 0.0),
                                "Winrate %": metrics_values.get("Winrate %", 0.0),
                                "Expectancy (R)": metrics_values.get("Expectancy (R)", 0.0),
                                "Profit Factor": metrics_values.get("Profit Factor", 0.0),
                                "Max Drawdown %": metrics_values.get("Max Drawdown %", 0.0),
                            }
                        )

                    if comparison_rows:
                        comparison_df = pd.DataFrame(comparison_rows)
                        st.dataframe(
                            comparison_df.set_index("Backtest"), use_container_width=True
                        )

elif tab == "⚙️ Configuración":
    st.title("⚙️ Configuración y ayuda")
    st.write("### ⚙️ Configuración y ayuda")
    st.write(
        "Utiliza esta sección para gestionar archivos de configuración avanzados, documentar tus estrategias o añadir notas de operación."
    )
    st.write(
        "- Descarga datos desde la pestaña **Datos**.\n"
        "- Ejecuta backtests visuales en la pestaña **Backtesting**.\n"
        "- Personaliza tus `config.yaml` con los botones disponibles tras cada descarga."
    )<|MERGE_RESOLUTION|>--- conflicted
+++ resolved
@@ -781,7 +781,6 @@
             ]:
                 trades_copy[numeric_column] = pd.to_numeric(
                     trades_copy[numeric_column], errors="coerce"
-<<<<<<< HEAD
                 )
             trades_copy.sort_values(by="timestamp", inplace=True)
             trades_copy.dropna(subset=["capital_final", "r_multiple"], inplace=True)
@@ -799,25 +798,6 @@
                     if capital_final_meta is not None
                     else 0.0
                 )
-=======
-                )
-            trades_copy.sort_values(by="timestamp", inplace=True)
-            trades_copy.dropna(subset=["capital_final", "r_multiple"], inplace=True)
-
-            if metadata_selected:
-                capital_inicial_meta = metadata_selected.get("capital_inicial")
-                capital_final_meta = metadata_selected.get("capital_final")
-                capital_inicial_value = (
-                    float(capital_inicial_meta)
-                    if capital_inicial_meta is not None
-                    else 0.0
-                )
-                capital_final_value = (
-                    float(capital_final_meta)
-                    if capital_final_meta is not None
-                    else 0.0
-                )
->>>>>>> 97c3b6db
                 strategy_label = metadata_selected.get("strategy_label", "-")
                 symbol_label = metadata_selected.get("symbol", "-")
                 executed_at = metadata_selected.get("executed_at")
